/* This Source Code Form is subject to the terms of the Mozilla Public
 * License, v. 2.0. If a copy of the MPL was not distributed with this
 * file, You can obtain one at http://mozilla.org/MPL/2.0/. */


import type { Metric } from "./metric.js";
import type { JSONValue } from "../utils.js";

import { LabeledMetric } from "./types/labeled.js";
import { BooleanMetric } from "./types/boolean.js";
import { CounterMetric } from "./types/counter.js";
import { DatetimeMetric } from "./types/datetime.js";
import { QuantityMetric } from "./types/quantity.js";
import { StringMetric } from "./types/string.js";
<<<<<<< HEAD
import { StringListMetric } from "./types/string_list.js";
=======
import { TextMetric } from "./types/text.js";
>>>>>>> 131abe5c
import { TimespanMetric } from "./types/timespan.js";
import { UrlMetric } from "./types/url.js";
import { UUIDMetric } from "./types/uuid.js";

/**
 * A map containing all supported internal metrics and its constructors.
 */
const METRIC_MAP: {
  readonly [type: string]: new (v: unknown) => Metric<JSONValue, JSONValue>
} = Object.freeze({
  "boolean": BooleanMetric,
  "counter": CounterMetric,
  "datetime": DatetimeMetric,
  "labeled_boolean": LabeledMetric,
  "labeled_counter": LabeledMetric,
  "labeled_string": LabeledMetric,
  "quantity": QuantityMetric,
  "string": StringMetric,
<<<<<<< HEAD
  "string_list": StringListMetric,
=======
  "text": TextMetric,
>>>>>>> 131abe5c
  "timespan": TimespanMetric,
  "url": UrlMetric,
  "uuid": UUIDMetric,
});

/**
 * A metric factory function.
 *
 * @param type The type of the metric to create.
 * @param v The value with which to instantiate the metric.
 * @returns A metric instance.
 * @throws
 * - In case type is not listed in the `METRIC_MAP`;
 * - In case `v` is not in the correct representation for the wanted metric type.
 */
export function createMetric(type: string, v: unknown): Metric<JSONValue, JSONValue> {
  if (!(type in METRIC_MAP)) {
    throw new Error(`Unable to create metric of unknown type ${type}`);
  }

  return new METRIC_MAP[type](v);
}

/**
 * Validates that a given value is in the correct
 * internal representation format for a metric of a given type.
 *
 * @param type The type of the metric to validate
 * @param v The value to verify
 * @returns Whether or not `v` is of the correct type.
 */
export function validateMetricInternalRepresentation<T extends JSONValue>(
  type: string,
  v: unknown
): v is T {
  try {
    createMetric(type, v);
    return true;
  } catch {
    return false;
  }
}<|MERGE_RESOLUTION|>--- conflicted
+++ resolved
@@ -12,11 +12,8 @@
 import { DatetimeMetric } from "./types/datetime.js";
 import { QuantityMetric } from "./types/quantity.js";
 import { StringMetric } from "./types/string.js";
-<<<<<<< HEAD
 import { StringListMetric } from "./types/string_list.js";
-=======
 import { TextMetric } from "./types/text.js";
->>>>>>> 131abe5c
 import { TimespanMetric } from "./types/timespan.js";
 import { UrlMetric } from "./types/url.js";
 import { UUIDMetric } from "./types/uuid.js";
@@ -35,11 +32,8 @@
   "labeled_string": LabeledMetric,
   "quantity": QuantityMetric,
   "string": StringMetric,
-<<<<<<< HEAD
   "string_list": StringListMetric,
-=======
   "text": TextMetric,
->>>>>>> 131abe5c
   "timespan": TimespanMetric,
   "url": UrlMetric,
   "uuid": UUIDMetric,
