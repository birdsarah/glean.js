/* This Source Code Form is subject to the terms of the Mozilla Public
 * License, v. 2.0. If a copy of the MPL was not distributed with this
 * file, You can obtain one at http://mozilla.org/MPL/2.0/. */

import https from "https";
import { validate } from "jsonschema";

<<<<<<< HEAD
import Uploader from "../../../src/core/upload/uploader";
import type { JSONObject } from "../../../src/core/utils";
import Glean from "../../../src/core/glean";
import { UploadResultStatus, UploadResult } from "../../../src/core/upload/uploader";
=======
import type { JSONObject } from "../../../src/core/utils";
import Glean from "../../../src/core/glean";
import { WaitableUploader } from "../../utils";
>>>>>>> 9f052bc4

// Generated files.
import * as metrics from "./generated/forTesting";
import * as pings from "./generated/pings";

const GLEAN_SCHEMA_URL = "https://raw.githubusercontent.com/mozilla-services/mozilla-pipeline-schemas/main/schemas/glean/glean/glean.1.schema.json";

/**
 * Fetch the schema as a JSON object from the GLEAN_SCHEMA_URL.
 *
 * @returns The schema.
 */
function fetchSchema(): Promise<JSONObject> {
  return new Promise((resolve, reject) => {
    https.get(GLEAN_SCHEMA_URL, response => {
      let data = "";

      response.on("data", (chunk) => {
        data += chunk;
      });

      response.on("end", () => {
        resolve(JSON.parse(data));
      });
    }).on("error", (err) => {
      reject(err);
    });
  });
}

<<<<<<< HEAD
/**
 * A Glean mock HTTP which allows one to wait for a specific ping submission.
 */
class WaitableHttpClient extends Uploader {
  private waitingFor?: string;
  private waitResolver?: (pingBody: JSONObject) => void;

  /**
   * Returns a promise that resolves once a ping is submitted or times out after a 2s wait.
   *
   * @param name The name of the ping to wait for.
   * @returns A promise that resolves once a ping is submitted or times out after a 2s wait.
   */
  waitForPingSubmission(name: string): Promise<JSONObject> {
    this.waitingFor = name;
    return new Promise<JSONObject>((resolve, reject) => {
      this.waitResolver = (pingBody: JSONObject) => {
        this.waitingFor = undefined;
        // Uncomment for debugging the ping payload.
        // console.log(JSON.stringify(pingBody, null, 2));
        resolve(pingBody);
      };

      setTimeout(() => reject(), 2000);
    });
  }

  post(url: string, body: string): Promise<UploadResult> {
    if (this.waitingFor && url.includes(this.waitingFor)) {
      this.waitResolver?.(unzipPingPayload(body));
    }

    return Promise.resolve(new UploadResult(UploadResultStatus.Success, 200));
  }
}

=======
>>>>>>> 9f052bc4
describe("schema", function() {
  const testAppId = `gleanjs.test.${this.title}`;
  let pingSchema: JSONObject | null;

  before(async function () {
    // Only fetch the schema once for all the tests.
    pingSchema = await fetchSchema();
  });

  it("validate generated ping is valid against glean schema", async function () {
    const httpClient = new WaitableUploader();
    await Glean.testResetGlean(testAppId, true, { httpClient });

    // Record something for each metric type.
    //
    // Disable eslint rules for the recording calls,
    // so that we don't have to build the generated files just for the "lint" CI job.

    /* eslint-disable @typescript-eslint/no-unsafe-call, @typescript-eslint/no-unsafe-member-access */
    metrics.boolean.set(false);
    metrics.counter.add(10);
    metrics.datetime.set();
    metrics.event.record({ sample: "hey" });
    metrics.labeledBoolean["a_label"].set(true);
    metrics.labeledCounter["a_label"].add();
    metrics.labeledString["a_label"].set("ho");
    metrics.quantity.set(42);
    metrics.string.set("let's go");
    metrics.timespan.setRawNanos(10 * 10**6);
    metrics.uuid.generateAndSet();
    metrics.url.set("glean://test");
    /* eslint-enable @typescript-eslint/no-unsafe-call, @typescript-eslint/no-unsafe-member-access */

    // Set up the http client to catch the ping we will submit.
    const pingBody = httpClient.waitForPingSubmission("testing");
    // Submit the test ping.
    // eslint-disable-next-line @typescript-eslint/no-unsafe-call, @typescript-eslint/no-unsafe-member-access
    pings.testing.submit();

    // Validate the ping against the schema,
    // throws in case errors are found.
    validate(await pingBody, pingSchema, { throwError: true });
  });

  it("validate that the deletion-request is valid against glean schema", async function () {
    const httpClient = new WaitableUploader();
    await Glean.testResetGlean(testAppId, true, { httpClient });

    const deletionPingBody = httpClient.waitForPingSubmission("deletion-request");
    Glean.setUploadEnabled(false);

    validate(await deletionPingBody, pingSchema, { throwError: true });
  });
});<|MERGE_RESOLUTION|>--- conflicted
+++ resolved
@@ -5,16 +5,9 @@
 import https from "https";
 import { validate } from "jsonschema";
 
-<<<<<<< HEAD
-import Uploader from "../../../src/core/upload/uploader";
-import type { JSONObject } from "../../../src/core/utils";
-import Glean from "../../../src/core/glean";
-import { UploadResultStatus, UploadResult } from "../../../src/core/upload/uploader";
-=======
 import type { JSONObject } from "../../../src/core/utils";
 import Glean from "../../../src/core/glean";
 import { WaitableUploader } from "../../utils";
->>>>>>> 9f052bc4
 
 // Generated files.
 import * as metrics from "./generated/forTesting";
@@ -45,45 +38,6 @@
   });
 }
 
-<<<<<<< HEAD
-/**
- * A Glean mock HTTP which allows one to wait for a specific ping submission.
- */
-class WaitableHttpClient extends Uploader {
-  private waitingFor?: string;
-  private waitResolver?: (pingBody: JSONObject) => void;
-
-  /**
-   * Returns a promise that resolves once a ping is submitted or times out after a 2s wait.
-   *
-   * @param name The name of the ping to wait for.
-   * @returns A promise that resolves once a ping is submitted or times out after a 2s wait.
-   */
-  waitForPingSubmission(name: string): Promise<JSONObject> {
-    this.waitingFor = name;
-    return new Promise<JSONObject>((resolve, reject) => {
-      this.waitResolver = (pingBody: JSONObject) => {
-        this.waitingFor = undefined;
-        // Uncomment for debugging the ping payload.
-        // console.log(JSON.stringify(pingBody, null, 2));
-        resolve(pingBody);
-      };
-
-      setTimeout(() => reject(), 2000);
-    });
-  }
-
-  post(url: string, body: string): Promise<UploadResult> {
-    if (this.waitingFor && url.includes(this.waitingFor)) {
-      this.waitResolver?.(unzipPingPayload(body));
-    }
-
-    return Promise.resolve(new UploadResult(UploadResultStatus.Success, 200));
-  }
-}
-
-=======
->>>>>>> 9f052bc4
 describe("schema", function() {
   const testAppId = `gleanjs.test.${this.title}`;
   let pingSchema: JSONObject | null;
